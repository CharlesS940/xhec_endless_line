--- conflicted
+++ resolved
@@ -76,10 +76,6 @@
 
 # Jupyter Notebook
 .ipynb_checkpoints
-<<<<<<< HEAD
-# *.ipynb
-=======
->>>>>>> b25dea80
 
 # IPython
 profile_default/
